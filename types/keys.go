--- conflicted
+++ resolved
@@ -28,15 +28,15 @@
 
 	// TaxAccName is the root string for the service tax account address
 	TaxAccName = "service_tax_account"
-<<<<<<< HEAD
-=======
 
 	// ServiceDepositCoinDenom is the coin denom for service deposit
 	ServiceDepositCoinDenom = sdk.DefaultBondDenom
 
 	// ServiceDepositCoinDecimal is the coin decimal for service deposit
 	ServiceDepositCoinDecimal = 6
->>>>>>> f8beb7e8
+
+	TxHash   = "tx_hash"
+	MsgIndex = "msg_index"
 )
 
 var (
@@ -44,10 +44,21 @@
 	emptyByte = []byte{0x00}
 
 	// Keys for store prefixes
-	ServiceDefinitionKey = []byte{0x01} // prefix for service definition
-	ServiceBindingKey    = []byte{0x02} // prefix for service binding
-	PricingKey           = []byte{0x03} // prefix for pricing
-	WithdrawAddrKey      = []byte{0x04} // prefix for withdrawal address
+	ServiceDefinitionKey         = []byte{0x01} // prefix for service definition
+	ServiceBindingKey            = []byte{0x02} // prefix for service binding
+	PricingKey                   = []byte{0x03} // prefix for pricing
+	WithdrawAddrKey              = []byte{0x04} // prefix for withdrawal address
+	RequestContextKey            = []byte{0x05}
+	ExpiredRequestBatchKey       = []byte{0x06}
+	NewRequestBatchKey           = []byte{0x07}
+	ExpiredRequestBatchHeightKey = []byte{0x08}
+	NewRequestBatchHeightKey     = []byte{0x09}
+	RequestKey                   = []byte{0x10}
+	ActiveRequestKey             = []byte{0x11}
+	ActiveRequestByIDKey         = []byte{0x12}
+	ResponseKey                  = []byte{0x13}
+	RequestVolumeKey             = []byte{0x14}
+	EarnedFeesKey                = []byte{0x15}
 )
 
 // GetServiceDefinitionKey gets the key for the service definition with the specified service name
@@ -79,6 +90,94 @@
 	return append(append(ServiceBindingKey, []byte(serviceName)...), emptyByte...)
 }
 
+// GetRequestContextKey returns the key for the request context with the specified ID
+func GetRequestContextKey(requestContextID []byte) []byte {
+	return append(RequestContextKey, requestContextID...)
+}
+
+// GetExpiredRequestBatchKey returns the key for the request batch expiration of the specified request context
+func GetExpiredRequestBatchKey(requestContextID []byte, batchExpirationHeight int64) []byte {
+	reqBatchExpiration := append(sdk.Uint64ToBigEndian(uint64(batchExpirationHeight)), requestContextID...)
+	return append(ExpiredRequestBatchKey, reqBatchExpiration...)
+}
+
+// GetNewRequestBatchKey returns the key for the new batch request of the specified request context in the given height
+func GetNewRequestBatchKey(requestContextID []byte, requestBatchHeight int64) []byte {
+	newBatchRequest := append(sdk.Uint64ToBigEndian(uint64(requestBatchHeight)), requestContextID...)
+	return append(NewRequestBatchKey, newBatchRequest...)
+}
+
+// GetExpiredRequestBatchSubspace returns the key for iterating through the expired request batch queue in the specified height
+func GetExpiredRequestBatchSubspace(batchExpirationHeight int64) []byte {
+	return append(ExpiredRequestBatchKey, sdk.Uint64ToBigEndian(uint64(batchExpirationHeight))...)
+}
+
+// GetNewRequestBatchSubspace returns the key for iterating through the new request batch queue in the specified height
+func GetNewRequestBatchSubspace(requestBatchHeight int64) []byte {
+	return append(NewRequestBatchKey, sdk.Uint64ToBigEndian(uint64(requestBatchHeight))...)
+}
+
+// GetExpiredRequestBatchHeightKey returns the key for the current request batch expiration height of the specified request context
+func GetExpiredRequestBatchHeightKey(requestContextID []byte) []byte {
+	return append(ExpiredRequestBatchHeightKey, requestContextID...)
+}
+
+// GetNewRequestBatchHeightKey returns the key for the new request batch height of the specified request context
+func GetNewRequestBatchHeightKey(requestContextID []byte) []byte {
+	return append(NewRequestBatchHeightKey, requestContextID...)
+}
+
+// GetRequestKey returns the key for the request with the specified request ID
+func GetRequestKey(requestID []byte) []byte {
+	return append(RequestKey, requestID...)
+}
+
+// GetRequestSubspaceByReqCtx returns the key for the requests of the specified request context
+func GetRequestSubspaceByReqCtx(requestContextID []byte, batchCounter uint64) []byte {
+	return append(append(RequestKey, requestContextID...), sdk.Uint64ToBigEndian(batchCounter)...)
+}
+
+// GetActiveRequestKey returns the key for the active request with the specified request ID in the given height
+func GetActiveRequestKey(serviceName string, provider sdk.AccAddress, expirationHeight int64, requestID []byte) []byte {
+	activeRequest := append(append(append(getStringsKey([]string{serviceName, provider.String()}), emptyByte...), sdk.Uint64ToBigEndian(uint64(expirationHeight))...), requestID...)
+	return append(ActiveRequestKey, activeRequest...)
+}
+
+// GetActiveRequestSubspace returns the key for the active requests for the specified provider
+func GetActiveRequestSubspace(serviceName string, provider sdk.AccAddress) []byte {
+	return append(append(ActiveRequestKey, getStringsKey([]string{serviceName, provider.String()})...), emptyByte...)
+}
+
+// GetActiveRequestKeyByID returns the key for the active request with the specified request ID
+func GetActiveRequestKeyByID(requestID []byte) []byte {
+	return append(ActiveRequestByIDKey, requestID...)
+}
+
+// GetActiveRequestSubspaceByReqCtx returns the key for the active requests for the specified request context
+func GetActiveRequestSubspaceByReqCtx(requestContextID []byte, batchCounter uint64) []byte {
+	return append(append(ActiveRequestByIDKey, requestContextID...), sdk.Uint64ToBigEndian(batchCounter)...)
+}
+
+// GetRequestVolumeKey returns the key for the request volume for the specified consumer and binding
+func GetRequestVolumeKey(consumer sdk.AccAddress, serviceName string, provider sdk.AccAddress) []byte {
+	return append(append(RequestVolumeKey, getStringsKey([]string{consumer.String(), serviceName, provider.String()})...), emptyByte...)
+}
+
+// GetResponseKey returns the key for the response for the given request ID
+func GetResponseKey(requestID []byte) []byte {
+	return append(ResponseKey, requestID...)
+}
+
+// GetResponseSubspaceByReqCtx returns the key for responses for the specified request context and batch counter
+func GetResponseSubspaceByReqCtx(requestContextID []byte, batchCounter uint64) []byte {
+	return append(append(ResponseKey, requestContextID...), sdk.Uint64ToBigEndian(batchCounter)...)
+}
+
+// GetEarnedFeesKey returns the key for the earned fees of the specified provider
+func GetEarnedFeesKey(provider sdk.AccAddress) []byte {
+	return append(EarnedFeesKey, provider.Bytes()...)
+}
+
 func getStringsKey(ss []string) (result []byte) {
 	for _, s := range ss {
 		result = append(append(result, []byte(s)...), emptyByte...)
