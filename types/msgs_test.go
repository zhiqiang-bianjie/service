--- conflicted
+++ resolved
@@ -5,19 +5,16 @@
 	"strings"
 	"testing"
 
+	"github.com/tendermint/tendermint/crypto/tmhash"
+
 	"github.com/stretchr/testify/require"
 
 	sdk "github.com/cosmos/cosmos-sdk/types"
 )
 
 var (
-<<<<<<< HEAD
-	testCoin1 = sdk.NewCoin(sdk.DefaultBondDenom, sdk.NewInt(10000))
-	testCoin2 = sdk.NewCoin(sdk.DefaultBondDenom, sdk.NewInt(100))
-=======
-	testCoin1 = sdk.NewCoin(types.ServiceDepositCoinDenom, sdk.NewInt(10000))
-	testCoin2 = sdk.NewCoin(types.ServiceDepositCoinDenom, sdk.NewInt(100))
->>>>>>> f8beb7e8
+	testCoin1 = sdk.NewCoin(ServiceDepositCoinDenom, sdk.NewInt(10000))
+	testCoin2 = sdk.NewCoin(ServiceDepositCoinDenom, sdk.NewInt(100))
 
 	testServiceName = "test-service"
 	testServiceDesc = "test-service-desc"
@@ -32,6 +29,22 @@
 	testMinRespTime  = uint64(50)
 	testWithdrawAddr = sdk.AccAddress([]byte("test-withdrawal-address"))
 	testAddedDeposit = sdk.NewCoins(testCoin2)
+
+	testConsumer      = sdk.AccAddress([]byte("test-consumer"))
+	testProviders     = []sdk.AccAddress{testProvider}
+	testInput         = `{"pair":"iris-usdt"}`
+	testServiceFeeCap = sdk.NewCoins(testCoin2)
+	testTimeout       = int64(100)
+	testRepeatedFreq  = uint64(120)
+	testRepeatedTotal = int64(100)
+
+	testResult           = `{"code":200,"message":""}`
+	testOutput           = `{"last":"100"}`
+	testTrustee          = sdk.AccAddress([]byte("test-trustee"))
+	testTaxWithdrawalAmt = sdk.NewCoins(testCoin1)
+
+	testRequestContextID = GenerateRequestContextID(tmhash.Sum([]byte("test-request-context-id")), 0)
+	testRequestID        = GenerateRequestID(testRequestContextID, 1, 1, 1)
 )
 
 // TestMsgDefineServiceRoute tests Route for MsgDefineService
@@ -582,4 +595,581 @@
 
 	expected := "[746573742D70726F7669646572]"
 	require.Equal(t, expected, fmt.Sprintf("%v", res))
+}
+
+// TestMsgCallServiceRoute tests Route for MsgCallService
+func TestMsgCallServiceRoute(t *testing.T) {
+	msg := NewMsgCallService(
+		testServiceName, testProviders, testConsumer,
+		testInput, testServiceFeeCap, testTimeout, false,
+		true, testRepeatedFreq, testRepeatedTotal,
+	)
+
+	require.Equal(t, RouterKey, msg.Route())
+}
+
+// TestMsgCallServiceType tests Type for MsgCallService
+func TestMsgCallServiceType(t *testing.T) {
+	msg := NewMsgCallService(
+		testServiceName, testProviders, testConsumer,
+		testInput, testServiceFeeCap, testTimeout, false,
+		true, testRepeatedFreq, testRepeatedTotal,
+	)
+
+	require.Equal(t, "call_service", msg.Type())
+}
+
+// TestMsgCallServiceValidation tests ValidateBasic for MsgCallService
+func TestMsgCallServiceValidation(t *testing.T) {
+	emptyAddress := sdk.AccAddress{}
+
+	invalidName := "invalid/service/name"
+	invalidLongName := strings.Repeat("s", MaxNameLength+1)
+	invalidDenomCoins := sdk.Coins{sdk.Coin{Denom: "eth-min", Amount: sdk.NewInt(1000)}}
+
+	invalidDuplicateProviders := []sdk.AccAddress{testProvider, testProvider}
+	invalidInput := "iris-usdt"
+	invalidTimeout := int64(0)
+	invalidLessRepeatedFreq := uint64(testTimeout) - 10
+	invalidRepeatedTotal1 := int64(-2)
+	invalidRepeatedTotal2 := int64(0)
+
+	testMsgs := []MsgCallService{
+		NewMsgCallService(
+			testServiceName, testProviders, testConsumer, testInput, testServiceFeeCap,
+			testTimeout, false, true, testRepeatedFreq, testRepeatedTotal,
+		), // valid msg
+		NewMsgCallService(
+			testServiceName, testProviders, emptyAddress, testInput, testServiceFeeCap,
+			testTimeout, false, true, testRepeatedFreq, testRepeatedTotal,
+		), // missing consumer address
+		NewMsgCallService(
+			invalidName, testProviders, testConsumer, testInput, testServiceFeeCap,
+			testTimeout, false, true, testRepeatedFreq, testRepeatedTotal,
+		), // service name contains illegal characters
+		NewMsgCallService(
+			invalidLongName, testProviders, testConsumer, testInput, testServiceFeeCap,
+			testTimeout, false, true, testRepeatedFreq, testRepeatedTotal,
+		), // too long service name
+		NewMsgCallService(
+			testServiceName, testProviders, testConsumer, testInput, invalidDenomCoins,
+			testTimeout, false, true, testRepeatedFreq, testRepeatedTotal,
+		), // invalid service fee denom
+		NewMsgCallService(
+			testServiceName, nil, testConsumer, testInput, testServiceFeeCap,
+			testTimeout, false, true, testRepeatedFreq, testRepeatedTotal,
+		), // missing providers
+		NewMsgCallService(
+			testServiceName, invalidDuplicateProviders, testConsumer, testInput, testServiceFeeCap,
+			testTimeout, false, true, testRepeatedFreq, testRepeatedTotal,
+		), // duplicate providers
+		NewMsgCallService(
+			testServiceName, testProviders, testConsumer, "", testServiceFeeCap,
+			testTimeout, false, true, testRepeatedFreq, testRepeatedTotal,
+		), // missing input
+		NewMsgCallService(
+			testServiceName, testProviders, testConsumer, invalidInput, testServiceFeeCap,
+			testTimeout, false, true, testRepeatedFreq, testRepeatedTotal,
+		), // invalid input
+		NewMsgCallService(
+			testServiceName, testProviders, testConsumer, testInput, testServiceFeeCap,
+			invalidTimeout, false, true, testRepeatedFreq, testRepeatedTotal,
+		), // invalid timeout
+		NewMsgCallService(
+			testServiceName, testProviders, testConsumer, testInput, testServiceFeeCap,
+			testTimeout, false, true, invalidLessRepeatedFreq, testRepeatedTotal,
+		), // invalid repeated frequency
+		NewMsgCallService(
+			testServiceName, testProviders, testConsumer, testInput, testServiceFeeCap,
+			testTimeout, false, true, testRepeatedFreq, invalidRepeatedTotal1,
+		), // repeated total can not be less than -1
+		NewMsgCallService(
+			testServiceName, testProviders, testConsumer, testInput, testServiceFeeCap,
+			testTimeout, false, true, testRepeatedFreq, invalidRepeatedTotal2,
+		), // repeated total can not be zero
+		NewMsgCallService(
+			testServiceName, testProviders, testConsumer, testInput, testServiceFeeCap,
+			testTimeout, false, true, uint64(0), testRepeatedTotal,
+		), // frequency can be zero
+		NewMsgCallService(
+			testServiceName, testProviders, testConsumer, testInput, testServiceFeeCap,
+			testTimeout, false, false, invalidLessRepeatedFreq, invalidRepeatedTotal1,
+		), // do not check the repeated frequency and total when not repeated
+	}
+
+	testCases := []struct {
+		msg     MsgCallService
+		expPass bool
+		errMsg  string
+	}{
+		{testMsgs[0], true, ""},
+		{testMsgs[1], false, "missing consumer address"},
+		{testMsgs[2], false, "service name contains illegal characters"},
+		{testMsgs[3], false, "too long service name"},
+		{testMsgs[4], false, "invalid service fee denom"},
+		{testMsgs[5], false, "missing providers"},
+		{testMsgs[6], false, "duplicate providers"},
+		{testMsgs[7], false, "missing input"},
+		{testMsgs[8], false, "invalid input"},
+		{testMsgs[9], false, "invalid timeout"},
+		{testMsgs[10], false, "invalid repeated frequency"},
+		{testMsgs[11], false, "repeated total can not be less than -1"},
+		{testMsgs[12], false, "repeated total can not be zero"},
+		{testMsgs[13], true, "frequency can be zero"},
+		{testMsgs[14], true, "do not check the repeated frequency and total when not repeated"},
+	}
+
+	for i, tc := range testCases {
+		err := tc.msg.ValidateBasic()
+		if tc.expPass {
+			require.NoError(t, err, "Msg %d failed: %v", i, err)
+		} else {
+			require.Error(t, err, "Invalid Msg %d passed: %s", i, tc.errMsg)
+		}
+	}
+}
+
+// TestMsgCallServiceGetSignBytes tests GetSignBytes for MsgCallService
+func TestMsgCallServiceGetSignBytes(t *testing.T) {
+	msg := NewMsgCallService(
+		testServiceName, testProviders, testConsumer,
+		testInput, testServiceFeeCap, testTimeout, false,
+		true, testRepeatedFreq, testRepeatedTotal,
+	)
+	res := msg.GetSignBytes()
+
+	expected := `{"type":"irismod/service/MsgCallService","value":{"consumer":"cosmos1w3jhxapdvdhkuum4d4jhyt34ks5","input":"{\"pair\":\"iris-usdt\"}","providers":["cosmos1w3jhxapdwpex7anfv3jhy8anr90"],"repeated":true,"repeated_frequency":"120","repeated_total":"100","service_fee_cap":[{"amount":"100","denom":"stake"}],"service_name":"test-service","super_mode":false,"timeout":"100"}}`
+	require.Equal(t, expected, string(res))
+}
+
+// TestMsgCallServiceGetSigners tests GetSigners for MsgCallService
+func TestMsgCallServiceGetSigners(t *testing.T) {
+	msg := NewMsgCallService(
+		testServiceName, testProviders, testConsumer,
+		testInput, testServiceFeeCap, testTimeout,
+		false, true, testRepeatedFreq, testRepeatedTotal,
+	)
+	res := msg.GetSigners()
+
+	expected := "[746573742D636F6E73756D6572]"
+	require.Equal(t, expected, fmt.Sprintf("%v", res))
+}
+
+// TestMsgRespondServiceRoute tests Route for MsgRespondService
+func TestMsgRespondServiceRoute(t *testing.T) {
+	msg := NewMsgRespondService(testRequestID, testProvider, testResult, testOutput)
+
+	require.Equal(t, RouterKey, msg.Route())
+}
+
+// TestMsgRespondServiceType tests Type for MsgRespondService
+func TestMsgRespondServiceType(t *testing.T) {
+	msg := NewMsgRespondService(testRequestID, testProvider, testResult, testOutput)
+
+	require.Equal(t, "respond_service", msg.Type())
+}
+
+// TestMsgRespondServiceValidation tests ValidateBasic for MsgRespondService
+func TestMsgRespondServiceValidation(t *testing.T) {
+	emptyAddress := sdk.AccAddress{}
+
+	invalidRequestID := []byte("invalidRequestID")
+	invalidOutput := "invalidOutput"
+
+	validResult400 := `{"code":400,"message":"invalid parameters"}`
+	invalidResult := "invalidResult"
+	invalidResultCode := `{"code":100,"message":""}`
+	invalidResultNoCode := `{"message":""}`
+	invalidResultNoMsg := `{"code":200}`
+
+	testMsgs := []MsgRespondService{
+		NewMsgRespondService(testRequestID, testProvider, testResult, testOutput),     // valid msg
+		NewMsgRespondService(testRequestID, testProvider, validResult400, ""),         // valid msg
+		NewMsgRespondService(testRequestID, emptyAddress, testResult, testOutput),     // missing provider address
+		NewMsgRespondService(invalidRequestID, testProvider, testResult, testOutput),  // invalid request ID
+		NewMsgRespondService(testRequestID, testProvider, "", testOutput),             // missing result
+		NewMsgRespondService(testRequestID, testProvider, invalidResult, ""),          // invalid result
+		NewMsgRespondService(testRequestID, testProvider, invalidResultCode, ""),      // invalid result code
+		NewMsgRespondService(testRequestID, testProvider, invalidResultNoCode, ""),    // missing result code
+		NewMsgRespondService(testRequestID, testProvider, invalidResultNoMsg, ""),     // missing result message
+		NewMsgRespondService(testRequestID, testProvider, testResult, ""),             // output should be provided when the result code is 200
+		NewMsgRespondService(testRequestID, testProvider, testResult, invalidOutput),  // invalid output
+		NewMsgRespondService(testRequestID, testProvider, validResult400, testOutput), // output should not be provided when the result code is not 200
+	}
+
+	testCases := []struct {
+		msg     MsgRespondService
+		expPass bool
+		errMsg  string
+	}{
+		{testMsgs[0], true, ""},
+		{testMsgs[1], true, ""},
+		{testMsgs[2], false, "missing provider address"},
+		{testMsgs[3], false, "invalid request ID"},
+		{testMsgs[4], false, "missing result"},
+		{testMsgs[5], false, "invalid result"},
+		{testMsgs[6], false, "invalid result code"},
+		{testMsgs[7], false, "missing result code"},
+		{testMsgs[8], false, "missing result message"},
+		{testMsgs[9], false, "output should be provided when the result code is 200"},
+		{testMsgs[10], false, "invalid output"},
+		{testMsgs[11], false, "output should not be provided when the result code is not 200"},
+	}
+
+	for i, tc := range testCases {
+		err := tc.msg.ValidateBasic()
+		if tc.expPass {
+			require.NoError(t, err, "Msg %d failed: %v", i, err)
+		} else {
+			require.Error(t, err, "Invalid Msg %d passed: %s", i, tc.errMsg)
+		}
+	}
+}
+
+// TestMsgRespondServiceGetSignBytes tests GetSignBytes for MsgRespondService
+func TestMsgRespondServiceGetSignBytes(t *testing.T) {
+	msg := NewMsgRespondService(testRequestID, testProvider, testResult, testOutput)
+	res := msg.GetSignBytes()
+
+	expected := `{"type":"irismod/service/MsgRespondService","value":{"output":"{\"last\":\"100\"}","provider":"cosmos1w3jhxapdwpex7anfv3jhy8anr90","request_id":"3DB0FA99DCB058BC86041BADBD614D6839F8FA20E17CF8AD3BA14C3F1BF613BD0000000000000000000000000000000100000000000000010001","result":"{\"code\":200,\"message\":\"\"}"}}`
+	require.Equal(t, expected, string(res))
+}
+
+// TestMsgRespondServiceGetSigners tests GetSigners for MsgRespondService
+func TestMsgRespondServiceGetSigners(t *testing.T) {
+	msg := NewMsgRespondService(testRequestID, testProvider, testResult, testOutput)
+	res := msg.GetSigners()
+
+	expected := "[746573742D70726F7669646572]"
+	require.Equal(t, expected, fmt.Sprintf("%v", res))
+}
+
+// TestMsgPauseRequestContextRoute tests Route for MsgPauseRequestContext
+func TestMsgPauseRequestContextRoute(t *testing.T) {
+	msg := NewMsgPauseRequestContext(testRequestContextID, testConsumer)
+
+	require.Equal(t, RouterKey, msg.Route())
+}
+
+// TestMsgPauseRequestContextType tests Type for MsgPauseRequestContext
+func TestMsgPauseRequestContextType(t *testing.T) {
+	msg := NewMsgPauseRequestContext(testRequestContextID, testConsumer)
+
+	require.Equal(t, "pause_request_context", msg.Type())
+}
+
+// TestMsgPauseRequestContextValidation tests ValidateBasic for MsgPauseRequestContext
+func TestMsgPauseRequestContextValidation(t *testing.T) {
+	emptyAddress := sdk.AccAddress{}
+	invalidRequestContextID := []byte("invalid-request-context-id")
+
+	testMsgs := []MsgPauseRequestContext{
+		NewMsgPauseRequestContext(testRequestContextID, testConsumer),    // valid msg
+		NewMsgPauseRequestContext(testRequestContextID, emptyAddress),    // missing consumer address
+		NewMsgPauseRequestContext(invalidRequestContextID, testConsumer), // invalid request context ID
+	}
+
+	testCases := []struct {
+		msg     MsgPauseRequestContext
+		expPass bool
+		errMsg  string
+	}{
+		{testMsgs[0], true, ""},
+		{testMsgs[1], false, "missing consumer address"},
+		{testMsgs[2], false, "invalid request context ID"},
+	}
+
+	for i, tc := range testCases {
+		err := tc.msg.ValidateBasic()
+		if tc.expPass {
+			require.NoError(t, err, "Msg %d failed: %v", i, err)
+		} else {
+			require.Error(t, err, "Invalid Msg %d passed: %s", i, tc.errMsg)
+		}
+	}
+}
+
+// TestMsgPauseRequestContextGetSignBytes tests GetSignBytes for MsgPauseRequestContext
+func TestMsgPauseRequestContextGetSignBytes(t *testing.T) {
+	msg := NewMsgPauseRequestContext(testRequestContextID, testConsumer)
+	res := msg.GetSignBytes()
+
+	expected := `{"type":"irismod/service/MsgPauseRequestContext","value":{"consumer":"cosmos1w3jhxapdvdhkuum4d4jhyt34ks5","request_context_id":"3DB0FA99DCB058BC86041BADBD614D6839F8FA20E17CF8AD3BA14C3F1BF613BD0000000000000000"}}`
+	require.Equal(t, expected, string(res))
+}
+
+// TestMsgPauseRequestContextGetSigners tests GetSigners for MsgPauseRequestContext
+func TestMsgPauseRequestContextGetSigners(t *testing.T) {
+	msg := NewMsgPauseRequestContext(testRequestContextID, testConsumer)
+	res := msg.GetSigners()
+
+	expected := "[746573742D636F6E73756D6572]"
+	require.Equal(t, expected, fmt.Sprintf("%v", res))
+}
+
+// TestMsgStartRequestContextRoute tests Route for MsgStartRequestContext
+func TestMsgStartRequestContextRoute(t *testing.T) {
+	msg := NewMsgStartRequestContext(testRequestContextID, testConsumer)
+
+	require.Equal(t, RouterKey, msg.Route())
+}
+
+// TestMsgStartRequestContextType tests Type for MsgStartRequestContext
+func TestMsgStartRequestContextType(t *testing.T) {
+	msg := NewMsgStartRequestContext(testRequestContextID, testConsumer)
+
+	require.Equal(t, "start_request_context", msg.Type())
+}
+
+// TestMsgStartRequestContextValidation tests ValidateBasic for MsgStartRequestContext
+func TestMsgStartRequestContextValidation(t *testing.T) {
+	emptyAddress := sdk.AccAddress{}
+	invalidRequestContextID := []byte("invalid-request-context-id")
+
+	testMsgs := []MsgStartRequestContext{
+		NewMsgStartRequestContext(testRequestContextID, testConsumer),    // valid msg
+		NewMsgStartRequestContext(testRequestContextID, emptyAddress),    // missing consumer address
+		NewMsgStartRequestContext(invalidRequestContextID, testConsumer), // invalid request context ID
+	}
+
+	testCases := []struct {
+		msg     MsgStartRequestContext
+		expPass bool
+		errMsg  string
+	}{
+		{testMsgs[0], true, ""},
+		{testMsgs[1], false, "missing consumer address"},
+		{testMsgs[2], false, "invalid request context ID"},
+	}
+
+	for i, tc := range testCases {
+		err := tc.msg.ValidateBasic()
+		if tc.expPass {
+			require.NoError(t, err, "Msg %d failed: %v", i, err)
+		} else {
+			require.Error(t, err, "Invalid Msg %d passed: %s", i, tc.errMsg)
+		}
+	}
+}
+
+// TestMsgStartRequestContextGetSignBytes tests GetSignBytes for MsgStartRequestContext
+func TestMsgStartRequestContextGetSignBytes(t *testing.T) {
+	msg := NewMsgStartRequestContext(testRequestContextID, testConsumer)
+	res := msg.GetSignBytes()
+
+	expected := `{"type":"irismod/service/MsgStartRequestContext","value":{"consumer":"cosmos1w3jhxapdvdhkuum4d4jhyt34ks5","request_context_id":"3DB0FA99DCB058BC86041BADBD614D6839F8FA20E17CF8AD3BA14C3F1BF613BD0000000000000000"}}`
+	require.Equal(t, expected, string(res))
+}
+
+// TestMsgStartRequestContextGetSigners tests GetSigners for MsgStartRequestContext
+func TestMsgStartRequestContextGetSigners(t *testing.T) {
+	msg := NewMsgStartRequestContext(testRequestContextID, testConsumer)
+	res := msg.GetSigners()
+
+	expected := "[746573742D636F6E73756D6572]"
+	require.Equal(t, expected, fmt.Sprintf("%v", res))
+}
+
+// TestMsgKillRequestContextRoute tests Route for MsgKillRequestContext
+func TestMsgKillRequestContextRoute(t *testing.T) {
+	msg := NewMsgKillRequestContext(testRequestContextID, testConsumer)
+
+	require.Equal(t, RouterKey, msg.Route())
+}
+
+// TestMsgKillRequestContextType tests Type for MsgKillRequestContext
+func TestMsgKillRequestContextType(t *testing.T) {
+	msg := NewMsgKillRequestContext(testRequestContextID, testConsumer)
+
+	require.Equal(t, "kill_request_context", msg.Type())
+}
+
+// TestMsgKillRequestContextValidation tests ValidateBasic for MsgKillRequestContext
+func TestMsgKillRequestContextValidation(t *testing.T) {
+	emptyAddress := sdk.AccAddress{}
+	invalidRequestContextID := []byte("invalid-request-context-id")
+
+	testMsgs := []MsgKillRequestContext{
+		NewMsgKillRequestContext(testRequestContextID, testConsumer),    // valid msg
+		NewMsgKillRequestContext(testRequestContextID, emptyAddress),    // missing consumer address
+		NewMsgKillRequestContext(invalidRequestContextID, testConsumer), // invalid request context ID
+	}
+
+	testCases := []struct {
+		msg     MsgKillRequestContext
+		expPass bool
+		errMsg  string
+	}{
+		{testMsgs[0], true, ""},
+		{testMsgs[1], false, "missing consumer address"},
+		{testMsgs[2], false, "invalid request context ID"},
+	}
+
+	for i, tc := range testCases {
+		err := tc.msg.ValidateBasic()
+		if tc.expPass {
+			require.NoError(t, err, "Msg %d failed: %v", i, err)
+		} else {
+			require.Error(t, err, "Invalid Msg %d passed: %s", i, tc.errMsg)
+		}
+	}
+}
+
+// TestMsgKillRequestContextGetSignBytes tests GetSignBytes for MsgKillRequestContext
+func TestMsgKillRequestContextGetSignBytes(t *testing.T) {
+	msg := NewMsgKillRequestContext(testRequestContextID, testConsumer)
+	res := msg.GetSignBytes()
+
+	expected := `{"type":"irismod/service/MsgKillRequestContext","value":{"consumer":"cosmos1w3jhxapdvdhkuum4d4jhyt34ks5","request_context_id":"3DB0FA99DCB058BC86041BADBD614D6839F8FA20E17CF8AD3BA14C3F1BF613BD0000000000000000"}}`
+	require.Equal(t, expected, string(res))
+}
+
+// TestMsgKillRequestContextGetSigners tests GetSigners for MsgKillRequestContext
+func TestMsgKillRequestContextGetSigners(t *testing.T) {
+	msg := NewMsgKillRequestContext(testRequestContextID, testConsumer)
+	res := msg.GetSigners()
+
+	expected := "[746573742D636F6E73756D6572]"
+	require.Equal(t, expected, fmt.Sprintf("%v", res))
+}
+
+// TestMsgUpdateRequestContextRoute tests Route for MsgUpdateRequestContext
+func TestMsgUpdateRequestContextRoute(t *testing.T) {
+	msg := NewMsgUpdateRequestContext(testRequestContextID, nil, nil, 0, 0, 0, testConsumer)
+
+	require.Equal(t, RouterKey, msg.Route())
+}
+
+// TestMsgUpdateRequestContextType tests Type for MsgUpdateRequestContext
+func TestMsgUpdateRequestContextType(t *testing.T) {
+	msg := NewMsgUpdateRequestContext(testRequestContextID, nil, nil, 0, 0, 0, testConsumer)
+
+	require.Equal(t, "update_request_context", msg.Type())
+}
+
+// TestMsgUpdateRequestContextValidation tests ValidateBasic for MsgUpdateRequestContext
+func TestMsgUpdateRequestContextValidation(t *testing.T) {
+	emptyAddress := sdk.AccAddress{}
+
+	invalidRequestContextID := []byte("invalid-request-context-id")
+	invalidDuplicateProviders := []sdk.AccAddress{testProvider, testProvider}
+	invalidTimeout := int64(-1)
+	invalidLessRepeatedFreq := uint64(testTimeout) - 10
+	invalidRepeatedTotal := int64(-2)
+	invalidDenomCoins := sdk.Coins{sdk.Coin{Denom: "eth-min", Amount: sdk.NewInt(1000)}}
+
+	testMsgs := []MsgUpdateRequestContext{
+		NewMsgUpdateRequestContext(testRequestContextID, testProviders, testServiceFeeCap, testTimeout, testRepeatedFreq, testRepeatedTotal, testConsumer), // valid msg
+		NewMsgUpdateRequestContext(testRequestContextID, nil, nil, 0, 0, 0, testConsumer),                                                                  // allow all not to be updated
+		NewMsgUpdateRequestContext(testRequestContextID, nil, nil, 0, 0, 0, emptyAddress),                                                                  // missing consumer address
+		NewMsgUpdateRequestContext(invalidRequestContextID, nil, nil, 0, 0, 0, testConsumer),                                                               // invalid request context ID
+		NewMsgUpdateRequestContext(testRequestContextID, invalidDuplicateProviders, nil, 0, 0, 0, testConsumer),                                            // duplicate providers
+		NewMsgUpdateRequestContext(testRequestContextID, nil, nil, invalidTimeout, 0, 0, testConsumer),                                                     // invalid timeout
+		NewMsgUpdateRequestContext(invalidRequestContextID, nil, nil, testTimeout, invalidLessRepeatedFreq, 0, testConsumer),                               // invalid repeated frequency
+		NewMsgUpdateRequestContext(testRequestContextID, nil, nil, 0, 0, invalidRepeatedTotal, testConsumer),                                               // invalid repeated total
+		NewMsgUpdateRequestContext(testRequestContextID, nil, invalidDenomCoins, 0, 0, 0, testConsumer),                                                    // invalid service fee denom
+	}
+
+	testCases := []struct {
+		msg     MsgUpdateRequestContext
+		expPass bool
+		errMsg  string
+	}{
+		{testMsgs[0], true, ""},
+		{testMsgs[1], true, ""},
+		{testMsgs[2], false, "missing consumer address"},
+		{testMsgs[3], false, "invalid request context ID"},
+		{testMsgs[4], false, "duplicate providers"},
+		{testMsgs[5], false, "invalid timeout"},
+		{testMsgs[6], false, "invalid repeated frequency"},
+		{testMsgs[7], false, "invalid repeated total"},
+		{testMsgs[8], false, "invalid service fee denom"},
+	}
+
+	for i, tc := range testCases {
+		err := tc.msg.ValidateBasic()
+		if tc.expPass {
+			require.NoError(t, err, "Msg %d failed: %v", i, err)
+		} else {
+			require.Error(t, err, "Invalid Msg %d passed: %s", i, tc.errMsg)
+		}
+	}
+}
+
+// TestMsgUpdateRequestContextGetSignBytes tests GetSignBytes for MsgUpdateRequestContext
+func TestMsgUpdateRequestContextGetSignBytes(t *testing.T) {
+	msg := NewMsgUpdateRequestContext(testRequestContextID, testProviders, testServiceFeeCap, testTimeout, testRepeatedFreq, testRepeatedTotal, testConsumer)
+	res := msg.GetSignBytes()
+
+	expected := `{"type":"irismod/service/MsgUpdateRequestContext","value":{"consumer":"cosmos1w3jhxapdvdhkuum4d4jhyt34ks5","providers":["cosmos1w3jhxapdwpex7anfv3jhy8anr90"],"repeated_frequency":"120","repeated_total":"100","request_context_id":"3DB0FA99DCB058BC86041BADBD614D6839F8FA20E17CF8AD3BA14C3F1BF613BD0000000000000000","service_fee_cap":[{"amount":"100","denom":"stake"}],"timeout":"100"}}`
+	require.Equal(t, expected, string(res))
+}
+
+// TestMsgUpdateRequestContextGetSigners tests GetSigners for MsgUpdateRequestContext
+func TestMsgUpdateRequestContextGetSigners(t *testing.T) {
+	msg := NewMsgUpdateRequestContext(testRequestContextID, testProviders, testServiceFeeCap, testTimeout, testRepeatedFreq, testRepeatedTotal, testConsumer)
+	res := msg.GetSigners()
+
+	expected := "[746573742D636F6E73756D6572]"
+	require.Equal(t, expected, fmt.Sprintf("%v", res))
+}
+
+// TestMsgWithdrawEarnedFeesRoute tests Route for MsgWithdrawEarnedFees
+func TestMsgWithdrawEarnedFeesRoute(t *testing.T) {
+	msg := NewMsgWithdrawEarnedFees(testProvider)
+
+	require.Equal(t, RouterKey, msg.Route())
+}
+
+// TestMsgWithdrawEarnedFeesType tests Type for MsgWithdrawEarnedFees
+func TestMsgWithdrawEarnedFeesType(t *testing.T) {
+	msg := NewMsgWithdrawEarnedFees(testProvider)
+
+	require.Equal(t, "withdraw_earned_fees", msg.Type())
+}
+
+// TestMsgWithdrawEarnedFeesValidation tests ValidateBasic for MsgWithdrawEarnedFees
+func TestMsgWithdrawEarnedFeesValidation(t *testing.T) {
+	emptyAddress := sdk.AccAddress{}
+
+	testMsgs := []MsgWithdrawEarnedFees{
+		NewMsgWithdrawEarnedFees(testProvider), // valid msg
+		NewMsgWithdrawEarnedFees(emptyAddress), // missing provider address
+	}
+
+	testCases := []struct {
+		msg     MsgWithdrawEarnedFees
+		expPass bool
+		errMsg  string
+	}{
+		{testMsgs[0], true, ""},
+		{testMsgs[1], false, "missing provider address"},
+	}
+
+	for i, tc := range testCases {
+		err := tc.msg.ValidateBasic()
+		if tc.expPass {
+			require.NoError(t, err, "Msg %d failed: %v", i, err)
+		} else {
+			require.Error(t, err, "Invalid Msg %d passed: %s", i, tc.errMsg)
+		}
+	}
+}
+
+// TestMsgWithdrawEarnedFeesGetSignBytes tests GetSignBytes for MsgWithdrawEarnedFees
+func TestMsgWithdrawEarnedFeesGetSignBytes(t *testing.T) {
+	msg := NewMsgWithdrawEarnedFees(testProvider)
+	res := msg.GetSignBytes()
+
+	expected := `{"type":"irismod/service/MsgWithdrawEarnedFees","value":{"provider":"cosmos1w3jhxapdwpex7anfv3jhy8anr90"}}`
+	require.Equal(t, expected, string(res))
+}
+
+// TestMsgWithdrawEarnedFeesGetSigners tests GetSigners for MsgWithdrawEarnedFees
+func TestMsgWithdrawEarnedFeesGetSigners(t *testing.T) {
+	msg := NewMsgWithdrawEarnedFees(testProvider)
+	res := msg.GetSigners()
+
+	expected := "[746573742D70726F7669646572]"
+	require.Equal(t, expected, fmt.Sprintf("%v", res))
 }