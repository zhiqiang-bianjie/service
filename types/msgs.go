package types

import (
	"encoding/json"
	"fmt"
	"regexp"

	sdk "github.com/cosmos/cosmos-sdk/types"
	sdkerrors "github.com/cosmos/cosmos-sdk/types/errors"
	tmbytes "github.com/tendermint/tendermint/libs/bytes"
)

// Message types for the service module
const (
	TypeMsgDefineService         = "define_service"          // type for MsgDefineService
	TypeMsgBindService           = "bind_service"            // type for MsgBindService
	TypeMsgUpdateServiceBinding  = "update_service_binding"  // type for MsgUpdateServiceBinding
	TypeMsgSetWithdrawAddress    = "set_withdraw_address"    // type for MsgSetWithdrawAddress
	TypeMsgDisableServiceBinding = "disable_service_binding" // type for MsgDisableServiceBinding
	TypeMsgEnableServiceBinding  = "enable_service_binding"  // type for MsgEnableServiceBinding
	TypeMsgRefundServiceDeposit  = "refund_service_deposit"  // type for MsgRefundServiceDeposit
<<<<<<< HEAD
	TypeMsgCallService           = "call_service"            // type for MsgCallService
	TypeMsgRespondService        = "respond_service"         // type for MsgRespondService
	TypeMsgPauseRequestContext   = "pause_request_context"   // type for MsgPauseRequestContext
	TypeMsgStartRequestContext   = "start_request_context"   // type for MsgStartRequestContext
	TypeMsgKillRequestContext    = "kill_request_context"    // type for MsgKillRequestContext
	TypeMsgUpdateRequestContext  = "update_request_context"  // type for MsgUpdateRequestContext
	TypeMsgWithdrawEarnedFees    = "withdraw_earned_fees"    // type for MsgWithdrawEarnedFees
	TypeMsgWithdrawTax           = "withdraw_tax"            // type for MsgWithdrawTax
=======
>>>>>>> f8beb7e8

	MaxNameLength        = 70  // maximum length of the service name
	MaxDescriptionLength = 280 // maximum length of the service and author description
	MaxTagsNum           = 10  // maximum total number of the tags
	MaxTagLength         = 70  // maximum length of the tag

	MaxProvidersNum = 10 // max total number of the providers to request
)

// the service name only accepts alphanumeric characters, _ and -, beginning with alpha character
var reServiceName = regexp.MustCompile(`^[a-zA-Z][a-zA-Z0-9_-]*$`)

var (
	_ sdk.Msg = MsgDefineService{}
	_ sdk.Msg = MsgBindService{}
	_ sdk.Msg = MsgUpdateServiceBinding{}
	_ sdk.Msg = MsgSetWithdrawAddress{}
	_ sdk.Msg = MsgDisableServiceBinding{}
	_ sdk.Msg = MsgEnableServiceBinding{}
	_ sdk.Msg = MsgRefundServiceDeposit{}
)

//______________________________________________________________________

// MsgDefineService defines a message to define a service
type MsgDefineService struct {
	Name              string         `json:"name" yaml:"name"`
	Description       string         `json:"description" yaml:"description"`
	Tags              []string       `json:"tags" yaml:"tags"`
	Author            sdk.AccAddress `json:"author" yaml:"author"`
	AuthorDescription string         `json:"author_description" yaml:"author_description"`
	Schemas           string         `json:"schemas" yaml:"schemas"`
}

// NewMsgDefineService creates a new MsgDefineService instance
func NewMsgDefineService(
	name,
	description string,
	tags []string,
	author sdk.AccAddress,
	authorDescription,
	schemas string,
) MsgDefineService {
	return MsgDefineService{
		Name:              name,
		Description:       description,
		Tags:              tags,
		Author:            author,
		AuthorDescription: authorDescription,
		Schemas:           schemas,
	}
}

// Route implements Msg
func (msg MsgDefineService) Route() string { return RouterKey }

// Type implements Msg
func (msg MsgDefineService) Type() string { return TypeMsgDefineService }

// ValidateBasic implements Msg
func (msg MsgDefineService) ValidateBasic() error {
	if err := ValidateAuthor(msg.Author); err != nil {
		return err
	}

	if err := ValidateServiceName(msg.Name); err != nil {
		return err
	}

	if err := ValidateServiceDescription(msg.Description); err != nil {
		return err
	}

	if err := ValidateAuthorDescription(msg.AuthorDescription); err != nil {
		return err
	}

	if err := ValidateTags(msg.Tags); err != nil {
		return err
	}

	if err := ValidateServiceSchemas(msg.Schemas); err != nil {
		return err
	}

	return nil
}

// GetSignBytes implements Msg
func (msg MsgDefineService) GetSignBytes() []byte {
	if len(msg.Tags) == 0 {
		msg.Tags = nil
	}

	bz := ModuleCdc.MustMarshalJSON(msg)
	return sdk.MustSortJSON(bz)
}

// GetSigners implements Msg
func (msg MsgDefineService) GetSigners() []sdk.AccAddress {
	return []sdk.AccAddress{msg.Author}
}

//______________________________________________________________________

// MsgBindService defines a message to bind a service
type MsgBindService struct {
	ServiceName string         `json:"service_name" yaml:"service_name"`
	Provider    sdk.AccAddress `json:"provider" yaml:"provider"`
	Deposit     sdk.Coins      `json:"deposit" yaml:"deposit"`
	Pricing     string         `json:"pricing" yaml:"pricing"`
	MinRespTime uint64         `json:"min_resp_time" yaml:"min_resp_time"`
}

// NewMsgBindService creates a new MsgBindService instance
func NewMsgBindService(serviceName string, provider sdk.AccAddress, deposit sdk.Coins, pricing string, minRespTime uint64) MsgBindService {
	return MsgBindService{
		ServiceName: serviceName,
		Provider:    provider,
		Deposit:     deposit,
		Pricing:     pricing,
		MinRespTime: minRespTime,
	}
}

// Route implements Msg.
func (msg MsgBindService) Route() string { return RouterKey }

// Type implements Msg.
func (msg MsgBindService) Type() string { return TypeMsgBindService }

// GetSignBytes implements Msg.
func (msg MsgBindService) GetSignBytes() []byte {
	if msg.Deposit.Empty() {
		msg.Deposit = nil
	}

	b := ModuleCdc.MustMarshalJSON(msg)
	return sdk.MustSortJSON(b)
}

// ValidateBasic implements Msg.
func (msg MsgBindService) ValidateBasic() error {
	if err := ValidateProvider(msg.Provider); err != nil {
		return err
	}

	if err := ValidateServiceName(msg.ServiceName); err != nil {
		return err
	}

	if err := ValidateServiceDeposit(msg.Deposit); err != nil {
		return err
	}

	if err := ValidateMinRespTime(msg.MinRespTime); err != nil {
		return err
	}

	return ValidateBindingPricing(msg.Pricing)
}

// GetSigners implements Msg.
func (msg MsgBindService) GetSigners() []sdk.AccAddress {
	return []sdk.AccAddress{msg.Provider}
}

//______________________________________________________________________

// MsgUpdateServiceBinding defines a message to update a service binding
type MsgUpdateServiceBinding struct {
	ServiceName string         `json:"service_name" yaml:"service_name"`
	Provider    sdk.AccAddress `json:"provider" yaml:"provider"`
	Deposit     sdk.Coins      `json:"deposit" yaml:"deposit"`
	Pricing     string         `json:"pricing" yaml:"pricing"`
	MinRespTime uint64         `json:"min_resp_time" yaml:"min_resp_time"`
}

// NewMsgUpdateServiceBinding creates a new MsgUpdateServiceBinding instance
func NewMsgUpdateServiceBinding(
	serviceName string,
	provider sdk.AccAddress,
	deposit sdk.Coins,
	pricing string,
	minRespTime uint64,
) MsgUpdateServiceBinding {
	return MsgUpdateServiceBinding{
		ServiceName: serviceName,
		Provider:    provider,
		Deposit:     deposit,
		Pricing:     pricing,
		MinRespTime: minRespTime,
	}
}

// Route implements Msg.
func (msg MsgUpdateServiceBinding) Route() string { return RouterKey }

// Type implements Msg.
func (msg MsgUpdateServiceBinding) Type() string { return TypeMsgUpdateServiceBinding }

// GetSignBytes implements Msg.
func (msg MsgUpdateServiceBinding) GetSignBytes() []byte {
	if msg.Deposit.Empty() {
		msg.Deposit = nil
	}

	b := ModuleCdc.MustMarshalJSON(msg)
	return sdk.MustSortJSON(b)
}

// ValidateBasic implements Msg.
func (msg MsgUpdateServiceBinding) ValidateBasic() error {
	if err := ValidateProvider(msg.Provider); err != nil {
		return err
	}

	if err := ValidateServiceName(msg.ServiceName); err != nil {
		return err
	}

	if !msg.Deposit.Empty() {
		if err := ValidateServiceDeposit(msg.Deposit); err != nil {
			return err
		}
	}

	if len(msg.Pricing) != 0 {
		return ValidateBindingPricing(msg.Pricing)
	}

	return nil
}

// GetSigners implements Msg.
func (msg MsgUpdateServiceBinding) GetSigners() []sdk.AccAddress {
	return []sdk.AccAddress{msg.Provider}
}

//______________________________________________________________________

// MsgSetWithdrawAddress defines a message to set the withdrawal address for a provider
type MsgSetWithdrawAddress struct {
	Provider        sdk.AccAddress `json:"provider" yaml:"provider"`
	WithdrawAddress sdk.AccAddress `json:"withdraw_address" yaml:"withdraw_address"`
}

// NewMsgSetWithdrawAddress creates a new MsgSetWithdrawAddress instance
func NewMsgSetWithdrawAddress(provider sdk.AccAddress, withdrawAddr sdk.AccAddress) MsgSetWithdrawAddress {
	return MsgSetWithdrawAddress{
		Provider:        provider,
		WithdrawAddress: withdrawAddr,
	}
}

// Route implements Msg.
func (msg MsgSetWithdrawAddress) Route() string { return RouterKey }

// Type implements Msg.
func (msg MsgSetWithdrawAddress) Type() string { return TypeMsgSetWithdrawAddress }

// GetSignBytes implements Msg.
func (msg MsgSetWithdrawAddress) GetSignBytes() []byte {
	b := ModuleCdc.MustMarshalJSON(msg)
	return sdk.MustSortJSON(b)
}

// ValidateBasic implements Msg.
func (msg MsgSetWithdrawAddress) ValidateBasic() error {
	if err := ValidateProvider(msg.Provider); err != nil {
		return err
	}

	return ValidateWithdrawAddress(msg.WithdrawAddress)
}

// GetSigners implements Msg.
func (msg MsgSetWithdrawAddress) GetSigners() []sdk.AccAddress {
	return []sdk.AccAddress{msg.Provider}
}

//______________________________________________________________________

// MsgDisableServiceBinding defines a message to disable a service binding
type MsgDisableServiceBinding struct {
	ServiceName string         `json:"service_name" yaml:"service_name"`
	Provider    sdk.AccAddress `json:"provider" yaml:"provider"`
}

// NewMsgDisableServiceBinding creates a new MsgDisableServiceBinding instance
func NewMsgDisableServiceBinding(serviceName string, provider sdk.AccAddress) MsgDisableServiceBinding {
	return MsgDisableServiceBinding{
		ServiceName: serviceName,
		Provider:    provider,
	}
}

// Route implements Msg.
func (msg MsgDisableServiceBinding) Route() string { return RouterKey }

// Type implements Msg.
func (msg MsgDisableServiceBinding) Type() string { return TypeMsgDisableServiceBinding }

// GetSignBytes implements Msg.
func (msg MsgDisableServiceBinding) GetSignBytes() []byte {
	b := ModuleCdc.MustMarshalJSON(msg)
	return sdk.MustSortJSON(b)
}

// ValidateBasic implements Msg.
func (msg MsgDisableServiceBinding) ValidateBasic() error {
	if err := ValidateProvider(msg.Provider); err != nil {
		return err
	}

	return ValidateServiceName(msg.ServiceName)
}

// GetSigners implements Msg.
func (msg MsgDisableServiceBinding) GetSigners() []sdk.AccAddress {
	return []sdk.AccAddress{msg.Provider}
}

//______________________________________________________________________

// MsgEnableServiceBinding defines a message to enable a service binding
type MsgEnableServiceBinding struct {
	ServiceName string         `json:"service_name" yaml:"service_name"`
	Provider    sdk.AccAddress `json:"provider" yaml:"provider"`
	Deposit     sdk.Coins      `json:"deposit" yaml:"deposit"`
}

// NewMsgEnableServiceBinding creates a new MsgEnableServiceBinding instance
func NewMsgEnableServiceBinding(serviceName string, provider sdk.AccAddress, deposit sdk.Coins) MsgEnableServiceBinding {
	return MsgEnableServiceBinding{
		ServiceName: serviceName,
		Provider:    provider,
		Deposit:     deposit,
	}
}

// Route implements Msg.
func (msg MsgEnableServiceBinding) Route() string { return RouterKey }

// Type implements Msg.
func (msg MsgEnableServiceBinding) Type() string { return TypeMsgEnableServiceBinding }

// GetSignBytes implements Msg.
func (msg MsgEnableServiceBinding) GetSignBytes() []byte {
	if msg.Deposit.Empty() {
		msg.Deposit = nil
	}

	b := ModuleCdc.MustMarshalJSON(msg)
	return sdk.MustSortJSON(b)
}

// ValidateBasic implements Msg.
func (msg MsgEnableServiceBinding) ValidateBasic() error {
	if err := ValidateProvider(msg.Provider); err != nil {
		return err
	}

	if err := ValidateServiceName(msg.ServiceName); err != nil {
		return err
	}

	if !msg.Deposit.Empty() {
		if err := ValidateServiceDeposit(msg.Deposit); err != nil {
			return err
		}
	}

	return nil
}

// GetSigners implements Msg.
func (msg MsgEnableServiceBinding) GetSigners() []sdk.AccAddress {
	return []sdk.AccAddress{msg.Provider}
}

//______________________________________________________________________

// MsgRefundServiceDeposit defines a message to refund deposit from a service binding
type MsgRefundServiceDeposit struct {
	ServiceName string         `json:"service_name" yaml:"service_name"`
	Provider    sdk.AccAddress `json:"provider" yaml:"provider"`
}

// NewMsgRefundServiceDeposit creates a new MsgRefundServiceDeposit instance
func NewMsgRefundServiceDeposit(serviceName string, provider sdk.AccAddress) MsgRefundServiceDeposit {
	return MsgRefundServiceDeposit{
		ServiceName: serviceName,
		Provider:    provider,
	}
}

// Route implements Msg.
func (msg MsgRefundServiceDeposit) Route() string { return RouterKey }

// Type implements Msg.
func (msg MsgRefundServiceDeposit) Type() string { return TypeMsgRefundServiceDeposit }

// GetSignBytes implements Msg.
func (msg MsgRefundServiceDeposit) GetSignBytes() []byte {
	b := ModuleCdc.MustMarshalJSON(msg)
	return sdk.MustSortJSON(b)
}

// ValidateBasic implements Msg.
func (msg MsgRefundServiceDeposit) ValidateBasic() error {
	if err := ValidateProvider(msg.Provider); err != nil {
		return err
	}

	return ValidateServiceName(msg.ServiceName)
}

// GetSigners implements Msg.
func (msg MsgRefundServiceDeposit) GetSigners() []sdk.AccAddress {
	return []sdk.AccAddress{msg.Provider}
}

<<<<<<< HEAD
//______________________________________________________________________

// MsgCallService defines a message to initiate a service call
type MsgCallService struct {
	ServiceName       string           `json:"service_name"`
	Providers         []sdk.AccAddress `json:"providers"`
	Consumer          sdk.AccAddress   `json:"consumer"`
	Input             string           `json:"input"`
	ServiceFeeCap     sdk.Coins        `json:"service_fee_cap"`
	Timeout           int64            `json:"timeout"`
	SuperMode         bool             `json:"super_mode"`
	Repeated          bool             `json:"repeated"`
	RepeatedFrequency uint64           `json:"repeated_frequency"`
	RepeatedTotal     int64            `json:"repeated_total"`
}

// NewMsgCallService creates a new MsgCallService instance
func NewMsgCallService(
	serviceName string,
	providers []sdk.AccAddress,
	consumer sdk.AccAddress,
	input string,
	serviceFeeCap sdk.Coins,
	timeout int64,
	superMode bool,
	repeated bool,
	repeatedFrequency uint64,
	repeatedTotal int64,
) MsgCallService {
	return MsgCallService{
		ServiceName:       serviceName,
		Providers:         providers,
		Consumer:          consumer,
		Input:             input,
		ServiceFeeCap:     serviceFeeCap,
		Timeout:           timeout,
		SuperMode:         superMode,
		Repeated:          repeated,
		RepeatedFrequency: repeatedFrequency,
		RepeatedTotal:     repeatedTotal,
	}
}

// Route implements Msg.
func (msg MsgCallService) Route() string { return RouterKey }

// Type implements Msg.
func (msg MsgCallService) Type() string { return TypeMsgCallService }

// GetSignBytes implements Msg.
func (msg MsgCallService) GetSignBytes() []byte {
	if len(msg.Providers) == 0 {
		msg.Providers = nil
	}

	if msg.ServiceFeeCap.Empty() {
		msg.ServiceFeeCap = nil
	}

	b, err := ModuleCdc.MarshalJSON(msg)
	if err != nil {
		panic(err)
	}

	return sdk.MustSortJSON(b)
}

// ValidateBasic implements Msg.
func (msg MsgCallService) ValidateBasic() error {
	if err := ValidateConsumer(msg.Consumer); err != nil {
		return err
	}

	return ValidateRequest(
		msg.ServiceName,
		msg.ServiceFeeCap,
		msg.Providers,
		msg.Input,
		msg.Timeout,
		msg.Repeated,
		msg.RepeatedFrequency,
		msg.RepeatedTotal,
	)
}

// GetSigners implements Msg.
func (msg MsgCallService) GetSigners() []sdk.AccAddress {
	return []sdk.AccAddress{msg.Consumer}
}

//______________________________________________________________________

// MsgRespondService defines a message to respond to a service request
type MsgRespondService struct {
	RequestID tmbytes.HexBytes `json:"request_id"`
	Provider  sdk.AccAddress   `json:"provider"`
	Result    string           `json:"result"`
	Output    string           `json:"output"`
}

// NewMsgRespondService creates a new MsgRespondService instance
func NewMsgRespondService(
	requestID tmbytes.HexBytes,
	provider sdk.AccAddress,
	result string,
	output string,
) MsgRespondService {
	return MsgRespondService{
		RequestID: requestID,
		Provider:  provider,
		Result:    result,
		Output:    output,
	}
}

// Route implements Msg.
func (msg MsgRespondService) Route() string { return RouterKey }

// Type implements Msg.
func (msg MsgRespondService) Type() string { return TypeMsgRespondService }

// GetSignBytes implements Msg.
func (msg MsgRespondService) GetSignBytes() []byte {
	b, err := ModuleCdc.MarshalJSON(msg)
	if err != nil {
		panic(err)
	}

	return sdk.MustSortJSON(b)
}

// ValidateBasic implements Msg.
func (msg MsgRespondService) ValidateBasic() error {
	if err := ValidateProvider(msg.Provider); err != nil {
		return err
	}

	if err := ValidateRequestID(msg.RequestID); err != nil {
		return err
	}

	if err := ValidateResponseResult(msg.Result); err != nil {
		return err
	}

	result, err := ParseResult(msg.Result)
	if err != nil {
		return err
	}

	return ValidateOutput(result.Code, msg.Output)
}

// GetSigners implements Msg.
func (msg MsgRespondService) GetSigners() []sdk.AccAddress {
	return []sdk.AccAddress{msg.Provider}
}

//______________________________________________________________________

// MsgPauseRequestContext defines a message to suspend a request context
type MsgPauseRequestContext struct {
	RequestContextID tmbytes.HexBytes `json:"request_context_id"`
	Consumer         sdk.AccAddress   `json:"consumer"`
}

// NewMsgPauseRequestContext creates a new MsgPauseRequestContext instance
func NewMsgPauseRequestContext(requestContextID tmbytes.HexBytes, consumer sdk.AccAddress) MsgPauseRequestContext {
	return MsgPauseRequestContext{
		RequestContextID: requestContextID,
		Consumer:         consumer,
	}
}

// Route implements Msg.
func (msg MsgPauseRequestContext) Route() string { return RouterKey }

// Type implements Msg.
func (msg MsgPauseRequestContext) Type() string { return TypeMsgPauseRequestContext }

// GetSignBytes implements Msg.
func (msg MsgPauseRequestContext) GetSignBytes() []byte {
	b, err := ModuleCdc.MarshalJSON(msg)
	if err != nil {
		panic(err)
	}

	return sdk.MustSortJSON(b)
}

// ValidateBasic implements Msg.
func (msg MsgPauseRequestContext) ValidateBasic() error {
	if err := ValidateConsumer(msg.Consumer); err != nil {
		return err
	}
	return ValidateContextID(msg.RequestContextID)
}

// GetSigners implements Msg.
func (msg MsgPauseRequestContext) GetSigners() []sdk.AccAddress {
	return []sdk.AccAddress{msg.Consumer}
}

//______________________________________________________________________

// MsgStartRequestContext defines a message to resume a request context
type MsgStartRequestContext struct {
	RequestContextID tmbytes.HexBytes `json:"request_context_id"`
	Consumer         sdk.AccAddress   `json:"consumer"`
}

// NewMsgStartRequestContext creates a new MsgStartRequestContext instance
func NewMsgStartRequestContext(requestContextID tmbytes.HexBytes, consumer sdk.AccAddress) MsgStartRequestContext {
	return MsgStartRequestContext{
		RequestContextID: requestContextID,
		Consumer:         consumer,
	}
}

// Route implements Msg.
func (msg MsgStartRequestContext) Route() string { return RouterKey }

// Type implements Msg.
func (msg MsgStartRequestContext) Type() string { return TypeMsgStartRequestContext }

// GetSignBytes implements Msg.
func (msg MsgStartRequestContext) GetSignBytes() []byte {
	b, err := ModuleCdc.MarshalJSON(msg)
	if err != nil {
		panic(err)
	}

	return sdk.MustSortJSON(b)
}

// ValidateBasic implements Msg.
func (msg MsgStartRequestContext) ValidateBasic() error {
	if err := ValidateConsumer(msg.Consumer); err != nil {
		return err
	}
	return ValidateContextID(msg.RequestContextID)
}

// GetSigners implements Msg.
func (msg MsgStartRequestContext) GetSigners() []sdk.AccAddress {
	return []sdk.AccAddress{msg.Consumer}
}

//______________________________________________________________________

// MsgKillRequestContext defines a message to terminate a request context
type MsgKillRequestContext struct {
	RequestContextID tmbytes.HexBytes `json:"request_context_id"`
	Consumer         sdk.AccAddress   `json:"consumer"`
}

// NewMsgKillRequestContext creates a new MsgKillRequestContext instance
func NewMsgKillRequestContext(requestContextID tmbytes.HexBytes, consumer sdk.AccAddress) MsgKillRequestContext {
	return MsgKillRequestContext{
		RequestContextID: requestContextID,
		Consumer:         consumer,
	}
}

// Route implements Msg.
func (msg MsgKillRequestContext) Route() string { return RouterKey }

// Type implements Msg.
func (msg MsgKillRequestContext) Type() string { return TypeMsgKillRequestContext }

// GetSignBytes implements Msg.
func (msg MsgKillRequestContext) GetSignBytes() []byte {
	b, err := ModuleCdc.MarshalJSON(msg)
	if err != nil {
		panic(err)
	}

	return sdk.MustSortJSON(b)
}

// ValidateBasic implements Msg.
func (msg MsgKillRequestContext) ValidateBasic() error {
	if err := ValidateConsumer(msg.Consumer); err != nil {
		return err
	}
	return ValidateContextID(msg.RequestContextID)
}

// GetSigners implements Msg.
func (msg MsgKillRequestContext) GetSigners() []sdk.AccAddress {
	return []sdk.AccAddress{msg.Consumer}
}

//______________________________________________________________________

// MsgUpdateRequestContext defines a message to update a request context
type MsgUpdateRequestContext struct {
	RequestContextID  tmbytes.HexBytes `json:"request_context_id"`
	Providers         []sdk.AccAddress `json:"providers"`
	ServiceFeeCap     sdk.Coins        `json:"service_fee_cap"`
	Timeout           int64            `json:"timeout"`
	RepeatedFrequency uint64           `json:"repeated_frequency"`
	RepeatedTotal     int64            `json:"repeated_total"`
	Consumer          sdk.AccAddress   `json:"consumer"`
}

// NewMsgUpdateRequestContext creates a new MsgUpdateRequestContext instance
func NewMsgUpdateRequestContext(
	requestContextID tmbytes.HexBytes,
	providers []sdk.AccAddress,
	serviceFeeCap sdk.Coins,
	timeout int64,
	repeatedFrequency uint64,
	repeatedTotal int64,
	consumer sdk.AccAddress,
) MsgUpdateRequestContext {
	return MsgUpdateRequestContext{
		RequestContextID:  requestContextID,
		Providers:         providers,
		ServiceFeeCap:     serviceFeeCap,
		Timeout:           timeout,
		RepeatedFrequency: repeatedFrequency,
		RepeatedTotal:     repeatedTotal,
		Consumer:          consumer,
	}
}

// Route implements Msg.
func (msg MsgUpdateRequestContext) Route() string { return RouterKey }

// Type implements Msg.
func (msg MsgUpdateRequestContext) Type() string { return TypeMsgUpdateRequestContext }

// GetSignBytes implements Msg.
func (msg MsgUpdateRequestContext) GetSignBytes() []byte {
	if len(msg.Providers) == 0 {
		msg.Providers = nil
	}

	if msg.ServiceFeeCap.Empty() {
		msg.ServiceFeeCap = nil
	}

	b, err := ModuleCdc.MarshalJSON(msg)
	if err != nil {
		panic(err)
	}

	return sdk.MustSortJSON(b)
}

// ValidateBasic implements Msg.
func (msg MsgUpdateRequestContext) ValidateBasic() error {
	if err := ValidateConsumer(msg.Consumer); err != nil {
		return err
	}

	if err := ValidateContextID(msg.RequestContextID); err != nil {
		return err
	}

	return ValidateRequestContextUpdating(
		msg.Providers,
		msg.ServiceFeeCap,
		msg.Timeout,
		msg.RepeatedFrequency,
		msg.RepeatedTotal,
	)
}

// GetSigners implements Msg.
func (msg MsgUpdateRequestContext) GetSigners() []sdk.AccAddress {
	return []sdk.AccAddress{msg.Consumer}
}

//______________________________________________________________________

// MsgWithdrawEarnedFees defines a message to withdraw the fees earned by the provider
type MsgWithdrawEarnedFees struct {
	Provider sdk.AccAddress `json:"provider"`
}

// NewMsgWithdrawEarnedFees creates a new MsgWithdrawEarnedFees instance
func NewMsgWithdrawEarnedFees(provider sdk.AccAddress) MsgWithdrawEarnedFees {
	return MsgWithdrawEarnedFees{
		Provider: provider,
	}
}

// Route implements Msg.
func (msg MsgWithdrawEarnedFees) Route() string { return RouterKey }

// Type implements Msg.
func (msg MsgWithdrawEarnedFees) Type() string { return TypeMsgWithdrawEarnedFees }

// GetSignBytes implements Msg.
func (msg MsgWithdrawEarnedFees) GetSignBytes() []byte {
	b, err := ModuleCdc.MarshalJSON(msg)
	if err != nil {
		panic(err)
	}

	return sdk.MustSortJSON(b)
}

// ValidateBasic implements Msg.
func (msg MsgWithdrawEarnedFees) ValidateBasic() error {
	return ValidateProvider(msg.Provider)
}

// GetSigners implements Msg.
func (msg MsgWithdrawEarnedFees) GetSigners() []sdk.AccAddress {
	return []sdk.AccAddress{msg.Provider}
}

//______________________________________________________________________

// MsgWithdrawTax defines a message to withdraw the service tax
type MsgWithdrawTax struct {
	Trustee     sdk.AccAddress `json:"trustee"`
	DestAddress sdk.AccAddress `json:"dest_address"`
	Amount      sdk.Coins      `json:"amount"`
}

// NewMsgWithdrawTax creates a new MsgWithdrawTax instance
func NewMsgWithdrawTax(trustee, destAddress sdk.AccAddress, amount sdk.Coins) MsgWithdrawTax {
	return MsgWithdrawTax{
		Trustee:     trustee,
		DestAddress: destAddress,
		Amount:      amount,
	}
}

// Route implements Msg.
func (msg MsgWithdrawTax) Route() string { return RouterKey }

// Type implements Msg.
func (msg MsgWithdrawTax) Type() string { return TypeMsgWithdrawTax }

// GetSignBytes implements Msg.
func (msg MsgWithdrawTax) GetSignBytes() []byte {
	if msg.Amount.Empty() {
		msg.Amount = nil
	}

	b, err := ModuleCdc.MarshalJSON(msg)
	if err != nil {
		panic(err)
	}

	return sdk.MustSortJSON(b)
}

// ValidateBasic implements Msg.
func (msg MsgWithdrawTax) ValidateBasic() error {
	if err := ValidateTrustee(msg.Trustee); err != nil {
		return err
	}

	if err := ValidateDestAddress(msg.DestAddress); err != nil {
		return err
	}

	return ValidateWithdrawAmount(msg.Amount)
}

// GetSigners implements Msg.
func (msg MsgWithdrawTax) GetSigners() []sdk.AccAddress {
	return []sdk.AccAddress{msg.Trustee}
}

=======
>>>>>>> f8beb7e8
func ValidateAuthor(author sdk.AccAddress) error {
	if author.Empty() {
		return sdkerrors.Wrap(sdkerrors.ErrInvalidAddress, "author missing")
	}

	return nil
}

// ValidateServiceName validates the service name
func ValidateServiceName(name string) error {
	if !reServiceName.MatchString(name) || len(name) > MaxNameLength {
		return sdkerrors.Wrap(ErrInvalidServiceName, name)
	}

	return nil
}

func ValidateTags(tags []string) error {
	if len(tags) > MaxTagsNum {
		return sdkerrors.Wrap(ErrInvalidTags, fmt.Sprintf("invalid tags size; got: %d, max: %d", len(tags), MaxTagsNum))
	}

	if HasDuplicate(tags) {
		return sdkerrors.Wrap(ErrInvalidTags, "duplicate tag")
	}

	for i, tag := range tags {
		if len(tag) == 0 {
			return sdkerrors.Wrap(ErrInvalidTags, fmt.Sprintf("invalid tag[%d] length: tag must not be empty", i))
		}

		if len(tag) > MaxTagLength {
			return sdkerrors.Wrap(ErrInvalidTags, fmt.Sprintf("invalid tag[%d] length; got: %d, max: %d", i, len(tag), MaxTagLength))
		}
	}

	return nil
}

func ValidateServiceDescription(svcDescription string) error {
	if len(svcDescription) > MaxDescriptionLength {
		return sdkerrors.Wrap(ErrInvalidDescription, fmt.Sprintf("invalid service description length; got: %d, max: %d", len(svcDescription), MaxDescriptionLength))
	}

	return nil
}

func ValidateAuthorDescription(authorDescription string) error {
	if len(authorDescription) > MaxDescriptionLength {
		return sdkerrors.Wrap(ErrInvalidDescription, fmt.Sprintf("invalid author description length; got: %d, max: %d", len(authorDescription), MaxDescriptionLength))
	}

	return nil
}

func ValidateProvider(provider sdk.AccAddress) error {
	if len(provider) == 0 {
		return sdkerrors.Wrap(sdkerrors.ErrInvalidAddress, "provider missing")
	}

	return nil
}

func ValidateServiceDeposit(deposit sdk.Coins) error {
<<<<<<< HEAD
	if deposit.Empty() || len(deposit) != 1 || deposit[0].Denom != sdk.DefaultBondDenom || !deposit[0].IsPositive() {
		return sdkerrors.Wrap(ErrInvalidDeposit, deposit.String())
=======
	if deposit.Empty() || len(deposit) != 1 || deposit[0].Denom != ServiceDepositCoinDenom || !deposit[0].IsPositive() {
		return sdkerrors.Wrap(ErrInvalidDeposit, "")
>>>>>>> f8beb7e8
	}

	return nil
}

func ValidateMinRespTime(minRespTime uint64) error {
	if minRespTime == 0 {
		return sdkerrors.Wrap(ErrInvalidMinRespTime, "minimum response time must be greater than 0")
	}

	return nil
}

func ValidateWithdrawAddress(withdrawAddress sdk.AccAddress) error {
	if len(withdrawAddress) == 0 {
		return sdkerrors.Wrap(sdkerrors.ErrInvalidAddress, "withdrawal address missing")
	}

	return nil
<<<<<<< HEAD
}

//______________________________________________________________________

// ValidateRequest validates the request params
func ValidateRequest(
	serviceName string,
	serviceFeeCap sdk.Coins,
	providers []sdk.AccAddress,
	input string,
	timeout int64,
	repeated bool,
	repeatedFrequency uint64,
	repeatedTotal int64,
) error {
	if err := ValidateServiceName(serviceName); err != nil {
		return err
	}

	if err := ValidateServiceFeeCap(serviceFeeCap); err != nil {
		return err
	}

	if err := ValidateProvidersNoEmpty(providers); err != nil {
		return err
	}

	if err := ValidateInput(input); err != nil {
		return err
	}

	if timeout <= 0 {
		return sdkerrors.Wrapf(ErrInvalidTimeout, "timeout [%d] must be greater than 0", timeout)
	}

	if repeated {
		if repeatedFrequency > 0 && repeatedFrequency < uint64(timeout) {
			return sdkerrors.Wrapf(ErrInvalidRepeatedFreq, "repeated frequency [%d] must not be less than timeout [%d]", repeatedFrequency, timeout)
		}

		if repeatedTotal < -1 || repeatedTotal == 0 {
			return sdkerrors.Wrapf(ErrInvalidRepeatedTotal, "repeated total number [%d] must be greater than 0 or equal to -1", repeatedTotal)
		}
	}

	return nil
}

// ValidateRequestContextUpdating validates the request context updating operation
func ValidateRequestContextUpdating(
	providers []sdk.AccAddress,
	serviceFeeCap sdk.Coins,
	timeout int64,
	repeatedFrequency uint64,
	repeatedTotal int64,
) error {
	if err := ValidateProvidersCanEmpty(providers); err != nil {
		return err
	}

	if !serviceFeeCap.Empty() {
		if err := ValidateServiceFeeCap(serviceFeeCap); err != nil {
			return err
		}
	}

	if timeout < 0 {
		return sdkerrors.Wrapf(ErrInvalidTimeout, "timeout must not be less than 0: %d", timeout)
	}

	if timeout != 0 && repeatedFrequency != 0 && repeatedFrequency < uint64(timeout) {
		return sdkerrors.Wrapf(ErrInvalidRepeatedFreq, "frequency [%d] must not be less than timeout [%d]", repeatedFrequency, timeout)
	}

	if repeatedTotal < -1 {
		return sdkerrors.Wrapf(ErrInvalidRepeatedFreq, "repeated total number must not be less than -1: %d", repeatedTotal)
	}

	return nil
}

func ValidateTrustee(trustee sdk.AccAddress) error {
	if len(trustee) == 0 {
		return sdkerrors.Wrap(sdkerrors.ErrInvalidAddress, "trustee missing")
	}
	return nil
}

func ValidateDestAddress(destAddress sdk.AccAddress) error {
	if len(destAddress) == 0 {
		return sdkerrors.Wrap(sdkerrors.ErrInvalidAddress, "destination address missing")
	}
	return nil
}

func ValidateConsumer(consumer sdk.AccAddress) error {
	if len(consumer) == 0 {
		return sdkerrors.Wrap(sdkerrors.ErrInvalidAddress, "consumer missing")
	}
	return nil
}

func ValidateProvidersNoEmpty(providers []sdk.AccAddress) error {
	if len(providers) == 0 {
		return sdkerrors.Wrap(sdkerrors.ErrInvalidRequest, "providers missing")
	}

	if len(providers) > MaxProvidersNum {
		return sdkerrors.Wrapf(sdkerrors.ErrInvalidRequest, "total number of the providers must not be greater than %d", MaxProvidersNum)
	}

	if err := checkDuplicateProviders(providers); err != nil {
		return err
	}
	return nil
}

func ValidateProvidersCanEmpty(providers []sdk.AccAddress) error {
	if len(providers) > MaxProvidersNum {
		return sdkerrors.Wrapf(ErrInvalidProviders, "total number of the providers must not be greater than %d", MaxProvidersNum)
	}

	if len(providers) > 0 {
		if err := checkDuplicateProviders(providers); err != nil {
			return err
		}
	}

	return nil
}

func ValidateWithdrawAmount(amount sdk.Coins) error {
	if !amount.IsValid() {
		return sdkerrors.Wrapf(sdkerrors.ErrInvalidRequest, "invalid withdrawal amount: %s", amount)
	}
	return nil
}

func ValidateServiceFeeCap(serviceFeeCap sdk.Coins) error {
	if !serviceFeeCap.IsValid() {
		return sdkerrors.Wrap(sdkerrors.ErrInvalidRequest, fmt.Sprintf("invalid service fee: %s", serviceFeeCap))
	}
	return nil
}

func ValidateRequestID(reqID []byte) error {
	if len(reqID) != RequestIDLen {
		return sdkerrors.Wrapf(ErrInvalidRequestID, "length of the request ID must be %d in bytes", RequestIDLen)
	}
	return nil
}

func ValidateContextID(contextID []byte) error {
	if len(contextID) != ContextIDLen {
		return sdkerrors.Wrapf(ErrInvalidRequestContextID, "length of the request ID must be %d in bytes", ContextIDLen)
	}
	return nil
}

func ValidateInput(input string) error {
	if len(input) == 0 {
		return sdkerrors.Wrap(ErrInvalidRequestInput, "input missing")
	}

	if !json.Valid([]byte(input)) {
		return sdkerrors.Wrap(ErrInvalidRequestInput, "input is not valid JSON")
	}

	return nil
}

func ValidateOutput(code uint16, output string) error {
	if code == 200 && len(output) == 0 {
		return sdkerrors.Wrap(ErrInvalidResponse, "output must be specified when the result code is 200")
	}

	if code != 200 && len(output) != 0 {
		return sdkerrors.Wrap(ErrInvalidResponse, "output should not be specified when the result code is not 200")
	}

	if len(output) > 0 && !json.Valid([]byte(output)) {
		return sdkerrors.Wrap(ErrInvalidResponse, "output is not valid JSON")
	}

	return nil
}

func checkDuplicateProviders(providers []sdk.AccAddress) error {
	providerArr := make([]string, len(providers))

	for i, provider := range providers {
		providerArr[i] = provider.String()
	}

	if HasDuplicate(providerArr) {
		return sdkerrors.Wrap(ErrInvalidProviders, "there exists duplicate providers")
	}

	return nil
=======
>>>>>>> f8beb7e8
}<|MERGE_RESOLUTION|>--- conflicted
+++ resolved
@@ -19,7 +19,6 @@
 	TypeMsgDisableServiceBinding = "disable_service_binding" // type for MsgDisableServiceBinding
 	TypeMsgEnableServiceBinding  = "enable_service_binding"  // type for MsgEnableServiceBinding
 	TypeMsgRefundServiceDeposit  = "refund_service_deposit"  // type for MsgRefundServiceDeposit
-<<<<<<< HEAD
 	TypeMsgCallService           = "call_service"            // type for MsgCallService
 	TypeMsgRespondService        = "respond_service"         // type for MsgRespondService
 	TypeMsgPauseRequestContext   = "pause_request_context"   // type for MsgPauseRequestContext
@@ -28,8 +27,6 @@
 	TypeMsgUpdateRequestContext  = "update_request_context"  // type for MsgUpdateRequestContext
 	TypeMsgWithdrawEarnedFees    = "withdraw_earned_fees"    // type for MsgWithdrawEarnedFees
 	TypeMsgWithdrawTax           = "withdraw_tax"            // type for MsgWithdrawTax
-=======
->>>>>>> f8beb7e8
 
 	MaxNameLength        = 70  // maximum length of the service name
 	MaxDescriptionLength = 280 // maximum length of the service and author description
@@ -453,7 +450,6 @@
 	return []sdk.AccAddress{msg.Provider}
 }
 
-<<<<<<< HEAD
 //______________________________________________________________________
 
 // MsgCallService defines a message to initiate a service call
@@ -925,8 +921,6 @@
 	return []sdk.AccAddress{msg.Trustee}
 }
 
-=======
->>>>>>> f8beb7e8
 func ValidateAuthor(author sdk.AccAddress) error {
 	if author.Empty() {
 		return sdkerrors.Wrap(sdkerrors.ErrInvalidAddress, "author missing")
@@ -991,13 +985,8 @@
 }
 
 func ValidateServiceDeposit(deposit sdk.Coins) error {
-<<<<<<< HEAD
-	if deposit.Empty() || len(deposit) != 1 || deposit[0].Denom != sdk.DefaultBondDenom || !deposit[0].IsPositive() {
-		return sdkerrors.Wrap(ErrInvalidDeposit, deposit.String())
-=======
 	if deposit.Empty() || len(deposit) != 1 || deposit[0].Denom != ServiceDepositCoinDenom || !deposit[0].IsPositive() {
 		return sdkerrors.Wrap(ErrInvalidDeposit, "")
->>>>>>> f8beb7e8
 	}
 
 	return nil
@@ -1017,7 +1006,6 @@
 	}
 
 	return nil
-<<<<<<< HEAD
 }
 
 //______________________________________________________________________
@@ -1217,6 +1205,4 @@
 	}
 
 	return nil
-=======
->>>>>>> f8beb7e8
 }